--- conflicted
+++ resolved
@@ -60,7 +60,31 @@
 
 Defaults come from `withDerivedDefaults` (see `src/config/defaults.ts`). OAuth2 fields are part of the public types, but the current transport applies only Bearer tokens.
 
-<<<<<<< HEAD
+## Validation
+
+Configuration is validated during `initialize` and before any API calls. If invalid, a descriptive error is thrown.
+
+- Required fields depend on `auth.type`:
+  - If `auth.type` is `bearer`, you must provide `auth.bearer.token`.
+  - If `auth.type` is `oauth2`, you must provide `auth.oauth2.clientId`, `auth.oauth2.clientSecret`, and `auth.oauth2.refreshToken`.
+- Optional numeric fields are range-checked (e.g., `timeoutMs > 0`, `retry.maxDelayMs >= retry.initialDelayMs`).
+- URLs must be valid when provided (e.g., `baseUrl`, `auth.oauth2.tokenUrl`).
+
+Example errors:
+
+```text
+Invalid configuration: bearer.token: Missing required field auth.bearer.token
+Invalid configuration: retry.maxDelayMs: retry.maxDelayMs must be >= retry.initialDelayMs
+```
+
+Programmatic validation is available via:
+
+```ts
+import { validateConfig } from "@workspace/connector-hubspot/config";
+
+const resolved = validateConfig(userConfig);
+```
+
 ## Observability
 
 Built-in logging and metrics hooks can be enabled without writing any custom code:
@@ -97,29 +121,4 @@
 });
 
 // later: sink.getSnapshot() for simple inspection in tests/dev
-=======
-## Validation
-
-Configuration is validated during `initialize` and before any API calls. If invalid, a descriptive error is thrown.
-
-- Required fields depend on `auth.type`:
-  - If `auth.type` is `bearer`, you must provide `auth.bearer.token`.
-  - If `auth.type` is `oauth2`, you must provide `auth.oauth2.clientId`, `auth.oauth2.clientSecret`, and `auth.oauth2.refreshToken`.
-- Optional numeric fields are range-checked (e.g., `timeoutMs > 0`, `retry.maxDelayMs >= retry.initialDelayMs`).
-- URLs must be valid when provided (e.g., `baseUrl`, `auth.oauth2.tokenUrl`).
-
-Example errors:
-
-```text
-Invalid configuration: bearer.token: Missing required field auth.bearer.token
-Invalid configuration: retry.maxDelayMs: retry.maxDelayMs must be >= retry.initialDelayMs
-```
-
-Programmatic validation is available via:
-
-```ts
-import { validateConfig } from "@workspace/connector-hubspot/config";
-
-const resolved = validateConfig(userConfig);
->>>>>>> 8d694858
 ```