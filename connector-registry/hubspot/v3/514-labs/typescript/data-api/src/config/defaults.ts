import type { ConnectorConfig } from "../types/config";
import type { Hook, HookType } from "../types/hooks";
import { createLoggingHooks } from "../observability/logging-hooks";
import { createMetricsHooks } from "../observability/metrics-hooks";

export function withDerivedDefaults(user: ConnectorConfig): ConnectorConfig {
<<<<<<< HEAD
  const validationEnabled = user.validation?.enabled ?? (process.env.CONNECTOR_VALIDATE === '1');
  return {
    baseUrl: user.baseUrl ?? 'https://api.hubapi.com',
    timeoutMs: user.timeoutMs ?? 30000,
    userAgent: user.userAgent ?? 'connector-factory/1.0',
    defaultHeaders: { ...(user.defaultHeaders ?? {}) },
    defaultQueryParams: { ...(user.defaultQueryParams ?? {}) },
    auth: user.auth,
    retry: { maxAttempts: 3, initialDelayMs: 1000, maxDelayMs: 30000, backoffMultiplier: 2, retryBudgetMs: 60000, respectRetryAfter: true, ...(user.retry ?? {}) },
    rateLimit: { ...(user.rateLimit ?? {}) },
    hooks: user.hooks ?? {},
    validation: { enabled: validationEnabled, strict: user.validation?.strict ?? false },
=======
  const base: ConnectorConfig = {
    baseUrl: "https://api.hubapi.com",
    timeoutMs: 30000,
    userAgent: "connector-factory-hubspot/0.1.0",
    defaultHeaders: {
      Accept: "application/json",
    },
    defaultQueryParams: {},
    auth: user.auth,
    retry: {
      maxAttempts: 3,
      initialDelayMs: 1000,
      maxDelayMs: 30000,
      backoffMultiplier: 2,
      retryableStatusCodes: [408, 425, 429, 500, 502, 503, 504],
      retryBudgetMs: 60000,
      respectRetryAfter: true,
    },
    circuitBreaker: {
      enabled: true,
      threshold: 5,
      coolDownMs: 60000,
    },
    rateLimit: {
      // HubSpot documented burst limit baseline (varies by plan); start conservative
      requestsPerSecond: 15,
      concurrentRequests: 10,
      burstCapacity: 30,
      adaptiveFromHeaders: true,
    },
    hooks: {},
  };

  const merged: ConnectorConfig = {
    ...base,
    ...user,
    retry: { ...base.retry, ...user.retry },
    circuitBreaker: { ...base.circuitBreaker, ...user.circuitBreaker },
    rateLimit: { ...base.rateLimit, ...user.rateLimit },
    defaultHeaders: { ...base.defaultHeaders, ...user.defaultHeaders },
    defaultQueryParams: { ...base.defaultQueryParams, ...user.defaultQueryParams },
>>>>>>> 069fd68b
  };

  // Append built-in hooks based on enable flags
  const hooks: Partial<Record<HookType, Hook[]>> = { ...(merged.hooks ?? {}) };

  if (merged.enableLogging) {
    const loggingOptions = typeof merged.enableLogging === "object" ? merged.enableLogging : { enabled: true };
    const logging = createLoggingHooks(loggingOptions);
    for (const phase of ["beforeRequest", "afterResponse", "onError", "onRetry"] as HookType[]) {
      const toAdd = (logging as any)[phase] as Hook[] | undefined;
      if (toAdd?.length) hooks[phase] = [ ...(hooks[phase] ?? []), ...toAdd ];
    }
  }

  if (merged.enableMetrics) {
    const metricsOptions = typeof merged.enableMetrics === "object" ? merged.enableMetrics : { enabled: true };
    const { hooks: metrics } = createMetricsHooks(metricsOptions as any);
    for (const phase of ["beforeRequest", "afterResponse", "onError", "onRetry"] as HookType[]) {
      const toAdd = (metrics as any)[phase] as Hook[] | undefined;
      if (toAdd?.length) hooks[phase] = [ ...(hooks[phase] ?? []), ...toAdd ];
    }
  }

  merged.hooks = hooks;
  return merged;
}

<|MERGE_RESOLUTION|>--- conflicted
+++ resolved
@@ -4,26 +4,12 @@
 import { createMetricsHooks } from "../observability/metrics-hooks";
 
 export function withDerivedDefaults(user: ConnectorConfig): ConnectorConfig {
-<<<<<<< HEAD
-  const validationEnabled = user.validation?.enabled ?? (process.env.CONNECTOR_VALIDATE === '1');
-  return {
-    baseUrl: user.baseUrl ?? 'https://api.hubapi.com',
-    timeoutMs: user.timeoutMs ?? 30000,
-    userAgent: user.userAgent ?? 'connector-factory/1.0',
-    defaultHeaders: { ...(user.defaultHeaders ?? {}) },
-    defaultQueryParams: { ...(user.defaultQueryParams ?? {}) },
-    auth: user.auth,
-    retry: { maxAttempts: 3, initialDelayMs: 1000, maxDelayMs: 30000, backoffMultiplier: 2, retryBudgetMs: 60000, respectRetryAfter: true, ...(user.retry ?? {}) },
-    rateLimit: { ...(user.rateLimit ?? {}) },
-    hooks: user.hooks ?? {},
-    validation: { enabled: validationEnabled, strict: user.validation?.strict ?? false },
-=======
   const base: ConnectorConfig = {
-    baseUrl: "https://api.hubapi.com",
+    baseUrl: 'https://api.hubapi.com',
     timeoutMs: 30000,
-    userAgent: "connector-factory-hubspot/0.1.0",
+    userAgent: 'connector-factory-hubspot/0.1.0',
     defaultHeaders: {
-      Accept: "application/json",
+      Accept: 'application/json',
     },
     defaultQueryParams: {},
     auth: user.auth,
@@ -51,6 +37,8 @@
     hooks: {},
   };
 
+  const validationEnabled = user.validation?.enabled ?? (process.env.CONNECTOR_VALIDATE === '1');
+
   const merged: ConnectorConfig = {
     ...base,
     ...user,
@@ -59,7 +47,10 @@
     rateLimit: { ...base.rateLimit, ...user.rateLimit },
     defaultHeaders: { ...base.defaultHeaders, ...user.defaultHeaders },
     defaultQueryParams: { ...base.defaultQueryParams, ...user.defaultQueryParams },
->>>>>>> 069fd68b
+    validation: {
+      enabled: validationEnabled,
+      strict: user.validation?.strict ?? false,
+    },
   };
 
   // Append built-in hooks based on enable flags
