--- conflicted
+++ resolved
@@ -3,8 +3,5 @@
   - "connector-registry/**"
   - "packages/*"
   - "pipeline-registry/**"
-<<<<<<< HEAD
-  - "packages/cli"
-=======
   - "examples/*"
->>>>>>> 57a02b5a
+  - "packages/cli"